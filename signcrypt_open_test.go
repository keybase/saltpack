--- conflicted
+++ resolved
@@ -36,7 +36,7 @@
 	require.Equal(t, plaintext, msg)
 }
 
-<<<<<<< HEAD
+
 func TestDecryptNoKey(t *testing.T) {
 	plaintext := randomMsg(t, 128)
 	keyring, receiverBoxKeys := makeKeyringWithOneKey(t)
@@ -51,7 +51,8 @@
 	require.Equal(t, openErr, ErrNoDecryptionKey)
 	require.Nil(t, sender)
 	require.Empty(t, msg)
-=======
+}
+
 func TestDecryptNoSender(t *testing.T) {
 	plaintext := randomMsg(t, 128)
 
@@ -77,5 +78,4 @@
 	require.NoError(t, openErr2)
 	require.Equal(t, plaintext, msg2)
 	require.Equal(t, sender2.ToKID(), aliceSigningPrivKey.GetPublicKey().ToKID())
->>>>>>> 3963e767
 }